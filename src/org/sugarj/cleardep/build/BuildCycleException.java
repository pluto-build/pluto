package org.sugarj.cleardep.build;

import java.util.ArrayList;
import java.util.List;
import java.util.Objects;

import org.sugarj.cleardep.BuildUnit;
import org.sugarj.common.path.Path;
import org.sugarj.common.util.Pair;

public class BuildCycleException extends RuntimeException {

  /**
   * 
   */
  private static final long serialVersionUID = -8981404220171314788L;
  
  /**
   * The list of the stack entries which form a dependency cycle in order of the stack.
   */
  private final BuildStackEntry cycleCause;
<<<<<<< HEAD
  private final List<Pair<? extends BuildUnit, BuildRequest<?,?,?,?>>> cycleComponents;
=======
  private final List<Pair<BuildUnit<?>, BuildRequest<?,?,?,?>>> cycleComponents;
>>>>>>> 9b68ee73
  
  public BuildCycleException(String message, BuildStackEntry cycleCause) {
    super(message);
    Objects.requireNonNull(cycleCause);
    this.cycleCause = cycleCause;
    this.cycleComponents  = new ArrayList<>();
  }
  
<<<<<<< HEAD
  public List<Pair<? extends BuildUnit, BuildRequest<?, ?, ?, ?>>> getCycleComponents() {
    return cycleComponents;
  }
  
  public void addCycleComponent(Pair<?extends BuildUnit, BuildRequest<?, ?, ?, ?>> component) {
=======
  public List<Pair<BuildUnit<?>, BuildRequest<?, ?, ?, ?>>> getCycleComponents() {
    return cycleComponents;
  }
  
  public void addCycleComponent(Pair<BuildUnit<?>, BuildRequest<?, ?, ?, ?>> component) {
>>>>>>> 9b68ee73
    cycleComponents.add(0, component);
  }
  
  public boolean isUnitFirstInvokedOn(Path path, BuilderFactory<?, ?, ?> factory) {
    return cycleCause.getPersistencePath().equals(path) && cycleCause.getRequest().factory.equals(factory);
  }
  
  

}<|MERGE_RESOLUTION|>--- conflicted
+++ resolved
@@ -19,11 +19,7 @@
    * The list of the stack entries which form a dependency cycle in order of the stack.
    */
   private final BuildStackEntry cycleCause;
-<<<<<<< HEAD
-  private final List<Pair<? extends BuildUnit, BuildRequest<?,?,?,?>>> cycleComponents;
-=======
   private final List<Pair<BuildUnit<?>, BuildRequest<?,?,?,?>>> cycleComponents;
->>>>>>> 9b68ee73
   
   public BuildCycleException(String message, BuildStackEntry cycleCause) {
     super(message);
@@ -32,19 +28,11 @@
     this.cycleComponents  = new ArrayList<>();
   }
   
-<<<<<<< HEAD
-  public List<Pair<? extends BuildUnit, BuildRequest<?, ?, ?, ?>>> getCycleComponents() {
-    return cycleComponents;
-  }
-  
-  public void addCycleComponent(Pair<?extends BuildUnit, BuildRequest<?, ?, ?, ?>> component) {
-=======
   public List<Pair<BuildUnit<?>, BuildRequest<?, ?, ?, ?>>> getCycleComponents() {
     return cycleComponents;
   }
   
   public void addCycleComponent(Pair<BuildUnit<?>, BuildRequest<?, ?, ?, ?>> component) {
->>>>>>> 9b68ee73
     cycleComponents.add(0, component);
   }
   
