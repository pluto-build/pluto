--- conflicted
+++ resolved
@@ -1,6 +1,5 @@
 package org.sugarj.cleardep.build;
 
-import java.io.Serializable;
 import java.util.ArrayList;
 import java.util.List;
 
@@ -10,16 +9,10 @@
   private static final long serialVersionUID = 3080806736856580512L;
 
   public static class BuilderResult {
-<<<<<<< HEAD
-    public Builder<BuildContext, Serializable, CompilationUnit> builder;
-    public Serializable input;
-    public CompilationUnit result;
-    public BuilderResult(Builder<BuildContext, Serializable, CompilationUnit> builder, Serializable input, CompilationUnit result) {
-=======
+
     public Builder<?, CompilationUnit> builder;
     public CompilationUnit result;
     public BuilderResult(Builder<?, CompilationUnit> builder, CompilationUnit result) {
->>>>>>> 9f1e7780
       this.builder = builder;
       this.result = result;
     }
@@ -28,17 +21,7 @@
   private List<BuilderResult> builders;
   
   @SuppressWarnings("unchecked")
-<<<<<<< HEAD
-  public <T> RequiredBuilderFailed(Builder<?, ?, ?> builder, Serializable input, CompilationUnit result, Throwable cause) {
-    super(cause);
-    builders = new ArrayList<>();
-    builders.add(new BuilderResult((Builder<BuildContext, Serializable, CompilationUnit>) builder, input, result));
-  }
-  
-  @SuppressWarnings("unchecked")
-  public void addBuilder(Builder<?, ?, ?> builder, Serializable input, CompilationUnit result) {
-    builders.add(new BuilderResult((Builder<BuildContext, Serializable, CompilationUnit>) builder, input, result));
-=======
+
   public <T> RequiredBuilderFailed(Builder<?, ?> builder, CompilationUnit result, Throwable cause) {
     super(cause);
     builders = new ArrayList<>();
@@ -48,7 +31,6 @@
   @SuppressWarnings("unchecked")
   public void addBuilder(Builder<?, ?> builder, CompilationUnit result) {
     builders.add(new BuilderResult((Builder<?, CompilationUnit>) builder, result));
->>>>>>> 9f1e7780
   }
   
   public BuilderResult getLastAddedBuilder() {
