package org.sugarj.cleardep.build;

import java.io.IOException;
import java.io.Serializable;
<<<<<<< HEAD
import java.util.ArrayList;
import java.util.Collections;
import java.util.List;
=======
import java.util.HashSet;
>>>>>>> dde82c64
import java.util.Map;
import java.util.Set;

import org.sugarj.cleardep.BuildUnit;
import org.sugarj.cleardep.build.RequiredBuilderFailed.BuilderResult;
import org.sugarj.cleardep.dependency.BuildRequirement;
import org.sugarj.cleardep.dependency.FileRequirement;
import org.sugarj.cleardep.dependency.Requirement;
import org.sugarj.cleardep.stamp.Stamp;
import org.sugarj.common.Log;
import org.sugarj.common.path.Path;
import org.sugarj.common.util.Pair;

import com.cedarsoftware.util.DeepEquals;

public class BuildManager {

  private final Map<? extends Path, Stamp> editedSourceFiles;
  private RequireStack requireStack;

  private BuildRequest<?, ?, ?, ?> rebuildTriggeredBy = null;

  private Set<BuildUnit> consistentUnits;
  
  public BuildManager() {
    this(null);
  }

  public BuildManager(Map<? extends Path, Stamp> editedSourceFiles) {
    this.editedSourceFiles = editedSourceFiles;
    this.requireStack = new RequireStack();
    this.consistentUnits = new HashSet<>();
  }

<<<<<<< HEAD
  private <E extends CompilationUnit> boolean isConsistent(E depResult) throws IOException {
    if (depResult == null)
      return false;

    Path depPath = depResult.getPersistentPath();

    // If the unit is consistent in the cache stop here
    if (this.inconsistencyCache.isConsistentTry(depPath))
      return true;

    // Otherwise fill the cache for this unit
    this.inconsistencyCache.fillFor(depResult);
    // Now we know that there is a cache entry
    return this.inconsistencyCache.isConsistentSure(depPath);
  }

  private <T extends Serializable, E extends CompilationUnit, B extends Builder<T, E>, F extends BuilderFactory<T, E, B>> E scheduleRequire(Builder<T, E> builder, E depResult) throws IOException {

    if (builder.manager != this) {
      throw new RuntimeException("Illegal builder using another build manager for this build");
    }
    // TODO query builder for cycle

    List<Set<CompilationUnit>> sccs = GraphUtils.calculateStronglyConnectedComponents(Collections.singleton(depResult));
    // Find the top scc
    int topMostFileInconsistentScc;
    for (topMostFileInconsistentScc = sccs.size() - 1; topMostFileInconsistentScc >= 0; topMostFileInconsistentScc--) {
      boolean sccFileInconsistent = false;
      for (CompilationUnit unit : sccs.get(topMostFileInconsistentScc)) {
        InconsistenyReason reason = this.inconsistencyCache.getInconsistencyReasonSure(unit.getPersistentPath());
        if (reason.compareTo(FILES_NOT_CONSISTENT) >= 0) {
          BuildRequirement<?, ?, ?, ?> source = unit.getGeneratedBy();
          this.require(source);
          sccFileInconsistent = true;
        }
      }
      if (sccFileInconsistent) {
        break;
      }
    }

    // Now we need to check all the units above
    for (int index = topMostFileInconsistentScc + 1; index >= 0 && index < sccs.size(); index++) {
      this.inconsistencyCache.updateCacheForScc(sccs.get(index));
      for (CompilationUnit unit : sccs.get(index)) {
        if (!this.inconsistencyCache.isConsistentSure(unit.getPersistentPath())) {
          BuildRequirement<?, ?, ?, ?> source = unit.getGeneratedBy();
          this.require(source);
        }
      }
    }

    if (!this.inconsistencyCache.isConsistentSure(depResult.getPersistentPath())) {
      throw new AssertionError("BuildManager does not ensure that returned unit is consistent");
    }
    return depResult;
  }
  
  protected boolean executeCycle(List<Pair<CompilationUnit, BuildRequirement<?, ?, ?, ?>>> cycle) {
    for (Pair<CompilationUnit, BuildRequirement<?, ?, ?, ?>> req : cycle) {
      if (req.b.createBuilder(this).buildCycle(cycle)) {
        return true;
      }
    }
    return false;
  }

  protected <T extends Serializable, E extends CompilationUnit, B extends Builder<T, E>, F extends BuilderFactory<T, E, B>> E executeBuilder(Builder<T, E> builder, E depResult, BuildRequirement<T, E, ?, ?> buildReq) throws IOException {

    Path dep = depResult.getPersistentPath();

    BuildStackEntry entry = this.requireStack.push(buildReq, dep);
=======
  protected
  < T extends Serializable, 
    E extends BuildUnit,
    B extends Builder<T, E>,
    F extends BuilderFactory<T, E, B>
    > E executeBuilder(Builder<T, E> builder, Path dep, BuildRequest<T, E, B, F> buildReq) throws IOException {

    E depResult = BuildUnit.create(builder.resultClass(), builder.defaultStamper(), dep, buildReq);
    
>>>>>>> dde82c64

    String taskDescription = builder.taskDescription();
    int inputHash = DeepEquals.deepHashCode(builder.input);

    BuildStackEntry entry = this.requireStack.push(builder.sourceFactory, dep);
    try {
      depResult.setState(BuildUnit.State.IN_PROGESS);

      if (taskDescription != null)
        Log.log.beginTask(taskDescription, Log.CORE);

      // call the actual builder

      builder.triggerBuild(depResult);
      // build(depResult, input);

      if (!depResult.isFinished())
        depResult.setState(BuildUnit.State.SUCCESS);
      depResult.write();
    } catch (BuildCycleException e) {
      if (e.isUnitForstInvokedOn(dep, buildReq.factory)) {
        if (!e.isLastCallAborted()) {
          e.setLastCallAborted(true);
          throw e;
        } else {
          e.addCycleComponent(new Pair<CompilationUnit, BuildRequirement<?,?,?,?>>(depResult, buildReq));
          // Need to handle the cycle here
          List<Pair<CompilationUnit, BuildRequirement<?, ?, ?, ?>>> cycle = new ArrayList<>(e.getCycleComponents().size());
          if (!executeCycle(cycle)) {
            throw new RequiredBuilderFailed(builder, depResult, buildReq, e);
          }
          // Do not throw anything here because cycle is completed
        }
      } else {
        e.addCycleComponent(new Pair<CompilationUnit, BuildRequirement<?,?,?,?>>(depResult, buildReq));
        throw e;
      }
    
    } catch (RequiredBuilderFailed e) {

      BuilderResult required = e.getLastAddedBuilder();
      depResult.requires(required.result);
      depResult.setState(BuildUnit.State.FAILURE);

      if (inputHash != DeepEquals.deepHashCode(builder.input))
        throw new AssertionError("API Violation detected: Builder mutated its input.");
      depResult.write();

      e.addBuilder(builder, depResult);
      if (taskDescription != null)
        Log.log.logErr("Required builder failed", Log.CORE);
      throw e;
    } catch (Throwable e) {
      depResult.setState(BuildUnit.State.FAILURE);
      
      if (inputHash != DeepEquals.deepHashCode(builder.input))
        throw new AssertionError("API Violation detected: Builder mutated its input.");
      depResult.write();
      
      Log.log.logErr(e.getMessage(), Log.CORE);
      throw new RequiredBuilderFailed(builder, depResult, e);
    } finally {
      if (taskDescription != null)
        Log.log.endTask();
      this.consistentUnits.add(assertConsistency(depResult));
      BuildStackEntry poppedEntry = this.requireStack.pop();
      assert poppedEntry == entry : "Got the wrong build stack entry from the requires stack";
    }

    if (depResult.getState() == BuildUnit.State.FAILURE)
      throw new RequiredBuilderFailed(builder, depResult, new IllegalStateException("Builder failed for unknown reason, please confer log."));

    return depResult;
  }

  public <T extends Serializable, E extends BuildUnit, B extends Builder<T, E>, F extends BuilderFactory<T, E, B>> E require(BuildRequest<T, E, B, F> buildReq) throws IOException {
    if (rebuildTriggeredBy == null) {
      rebuildTriggeredBy = buildReq;
      Log.log.beginTask("Incrementally rebuild inconsistent units", Log.CORE);
    }
    
    try {
      Builder<T, E> builder = buildReq.createBuilder(this);
      Path dep = builder.persistentPath();
      E depResult = BuildUnit.read(builder.resultClass(), dep, buildReq);
  
      if (depResult == null)
        return executeBuilder(builder, dep, buildReq);
      
      if (consistentUnits.contains(depResult))
        return assertConsistency(depResult);
      
      if (!depResult.isConsistentNonrequirements())
        return executeBuilder(builder, dep, buildReq);
      
      for (Requirement req : depResult.getRequirements()) {
        if (req instanceof FileRequirement) {
          FileRequirement freq = (FileRequirement) req;
          if (!freq.isConsistent())
            return executeBuilder(builder, dep, buildReq);
        }
        else if (req instanceof BuildRequirement) {
          BuildRequirement breq = (BuildRequirement) req;
          if (!breq.isConsistent())
            return executeBuilder(builder, dep, buildReq);
          require(breq.req);
        }
      }
     
      consistentUnits.add(assertConsistency(depResult));
      return depResult;
    } finally {
      if (rebuildTriggeredBy == buildReq)
        Log.log.endTask();
    }
  }
  
  private <E extends BuildUnit> E assertConsistency(E depResult) {
//    if (!depResult.isConsistent(null))
//      throw new AssertionError("Build manager does not guarantee soundness");
    return depResult;
  }
}<|MERGE_RESOLUTION|>--- conflicted
+++ resolved
@@ -2,13 +2,9 @@
 
 import java.io.IOException;
 import java.io.Serializable;
-<<<<<<< HEAD
 import java.util.ArrayList;
-import java.util.Collections;
+import java.util.HashSet;
 import java.util.List;
-=======
-import java.util.HashSet;
->>>>>>> dde82c64
 import java.util.Map;
 import java.util.Set;
 
@@ -32,7 +28,7 @@
   private BuildRequest<?, ?, ?, ?> rebuildTriggeredBy = null;
 
   private Set<BuildUnit> consistentUnits;
-  
+
   public BuildManager() {
     this(null);
   }
@@ -43,67 +39,8 @@
     this.consistentUnits = new HashSet<>();
   }
 
-<<<<<<< HEAD
-  private <E extends CompilationUnit> boolean isConsistent(E depResult) throws IOException {
-    if (depResult == null)
-      return false;
-
-    Path depPath = depResult.getPersistentPath();
-
-    // If the unit is consistent in the cache stop here
-    if (this.inconsistencyCache.isConsistentTry(depPath))
-      return true;
-
-    // Otherwise fill the cache for this unit
-    this.inconsistencyCache.fillFor(depResult);
-    // Now we know that there is a cache entry
-    return this.inconsistencyCache.isConsistentSure(depPath);
-  }
-
-  private <T extends Serializable, E extends CompilationUnit, B extends Builder<T, E>, F extends BuilderFactory<T, E, B>> E scheduleRequire(Builder<T, E> builder, E depResult) throws IOException {
-
-    if (builder.manager != this) {
-      throw new RuntimeException("Illegal builder using another build manager for this build");
-    }
-    // TODO query builder for cycle
-
-    List<Set<CompilationUnit>> sccs = GraphUtils.calculateStronglyConnectedComponents(Collections.singleton(depResult));
-    // Find the top scc
-    int topMostFileInconsistentScc;
-    for (topMostFileInconsistentScc = sccs.size() - 1; topMostFileInconsistentScc >= 0; topMostFileInconsistentScc--) {
-      boolean sccFileInconsistent = false;
-      for (CompilationUnit unit : sccs.get(topMostFileInconsistentScc)) {
-        InconsistenyReason reason = this.inconsistencyCache.getInconsistencyReasonSure(unit.getPersistentPath());
-        if (reason.compareTo(FILES_NOT_CONSISTENT) >= 0) {
-          BuildRequirement<?, ?, ?, ?> source = unit.getGeneratedBy();
-          this.require(source);
-          sccFileInconsistent = true;
-        }
-      }
-      if (sccFileInconsistent) {
-        break;
-      }
-    }
-
-    // Now we need to check all the units above
-    for (int index = topMostFileInconsistentScc + 1; index >= 0 && index < sccs.size(); index++) {
-      this.inconsistencyCache.updateCacheForScc(sccs.get(index));
-      for (CompilationUnit unit : sccs.get(index)) {
-        if (!this.inconsistencyCache.isConsistentSure(unit.getPersistentPath())) {
-          BuildRequirement<?, ?, ?, ?> source = unit.getGeneratedBy();
-          this.require(source);
-        }
-      }
-    }
-
-    if (!this.inconsistencyCache.isConsistentSure(depResult.getPersistentPath())) {
-      throw new AssertionError("BuildManager does not ensure that returned unit is consistent");
-    }
-    return depResult;
-  }
-  
-  protected boolean executeCycle(List<Pair<CompilationUnit, BuildRequirement<?, ?, ?, ?>>> cycle) {
-    for (Pair<CompilationUnit, BuildRequirement<?, ?, ?, ?>> req : cycle) {
+  protected boolean executeCycle(List<Pair<BuildUnit, BuildRequest<?, ?, ?, ?>>> cycle) {
+    for (Pair<BuildUnit, BuildRequest<?, ?, ?, ?>> req : cycle) {
       if (req.b.createBuilder(this).buildCycle(cycle)) {
         return true;
       }
@@ -111,28 +48,16 @@
     return false;
   }
 
-  protected <T extends Serializable, E extends CompilationUnit, B extends Builder<T, E>, F extends BuilderFactory<T, E, B>> E executeBuilder(Builder<T, E> builder, E depResult, BuildRequirement<T, E, ?, ?> buildReq) throws IOException {
-
-    Path dep = depResult.getPersistentPath();
-
-    BuildStackEntry entry = this.requireStack.push(buildReq, dep);
-=======
-  protected
-  < T extends Serializable, 
-    E extends BuildUnit,
-    B extends Builder<T, E>,
-    F extends BuilderFactory<T, E, B>
-    > E executeBuilder(Builder<T, E> builder, Path dep, BuildRequest<T, E, B, F> buildReq) throws IOException {
+  protected <T extends Serializable, E extends BuildUnit, B extends Builder<T, E>, F extends BuilderFactory<T, E, B>> E executeBuilder(Builder<T, E> builder, Path dep, BuildRequest<T, E, B, F> buildReq) throws IOException {
 
     E depResult = BuildUnit.create(builder.resultClass(), builder.defaultStamper(), dep, buildReq);
-    
->>>>>>> dde82c64
 
     String taskDescription = builder.taskDescription();
     int inputHash = DeepEquals.deepHashCode(builder.input);
+    BuildStackEntry entry = null;
+    try {
+      entry = this.requireStack.push(buildReq, dep);
 
-    BuildStackEntry entry = this.requireStack.push(builder.sourceFactory, dep);
-    try {
       depResult.setState(BuildUnit.State.IN_PROGESS);
 
       if (taskDescription != null)
@@ -147,26 +72,27 @@
         depResult.setState(BuildUnit.State.SUCCESS);
       depResult.write();
     } catch (BuildCycleException e) {
+      
       if (e.isUnitForstInvokedOn(dep, buildReq.factory)) {
         if (!e.isLastCallAborted()) {
           e.setLastCallAborted(true);
           throw e;
         } else {
-          e.addCycleComponent(new Pair<CompilationUnit, BuildRequirement<?,?,?,?>>(depResult, buildReq));
+          e.addCycleComponent(new Pair<BuildUnit, BuildRequest<?, ?, ?, ?>>(depResult, buildReq));
           // Need to handle the cycle here
-          List<Pair<CompilationUnit, BuildRequirement<?, ?, ?, ?>>> cycle = new ArrayList<>(e.getCycleComponents().size());
+          List<Pair<BuildUnit, BuildRequest<?, ?, ?, ?>>> cycle = new ArrayList<>(e.getCycleComponents().size());
           if (!executeCycle(cycle)) {
-            throw new RequiredBuilderFailed(builder, depResult, buildReq, e);
+            throw new RequiredBuilderFailed(builder, depResult, e);
           }
           // Do not throw anything here because cycle is completed
+          //throw e;
         }
       } else {
-        e.addCycleComponent(new Pair<CompilationUnit, BuildRequirement<?,?,?,?>>(depResult, buildReq));
+        e.addCycleComponent(new Pair<BuildUnit, BuildRequest<?, ?, ?, ?>>(depResult, buildReq));
         throw e;
       }
-    
+
     } catch (RequiredBuilderFailed e) {
-
       BuilderResult required = e.getLastAddedBuilder();
       depResult.requires(required.result);
       depResult.setState(BuildUnit.State.FAILURE);
@@ -181,11 +107,11 @@
       throw e;
     } catch (Throwable e) {
       depResult.setState(BuildUnit.State.FAILURE);
-      
+
       if (inputHash != DeepEquals.deepHashCode(builder.input))
         throw new AssertionError("API Violation detected: Builder mutated its input.");
       depResult.write();
-      
+
       Log.log.logErr(e.getMessage(), Log.CORE);
       throw new RequiredBuilderFailed(builder, depResult, e);
     } finally {
@@ -207,35 +133,34 @@
       rebuildTriggeredBy = buildReq;
       Log.log.beginTask("Incrementally rebuild inconsistent units", Log.CORE);
     }
-    
+
     try {
       Builder<T, E> builder = buildReq.createBuilder(this);
       Path dep = builder.persistentPath();
       E depResult = BuildUnit.read(builder.resultClass(), dep, buildReq);
-  
+
       if (depResult == null)
         return executeBuilder(builder, dep, buildReq);
-      
+
       if (consistentUnits.contains(depResult))
         return assertConsistency(depResult);
-      
+
       if (!depResult.isConsistentNonrequirements())
         return executeBuilder(builder, dep, buildReq);
-      
+
       for (Requirement req : depResult.getRequirements()) {
         if (req instanceof FileRequirement) {
           FileRequirement freq = (FileRequirement) req;
           if (!freq.isConsistent())
             return executeBuilder(builder, dep, buildReq);
-        }
-        else if (req instanceof BuildRequirement) {
+        } else if (req instanceof BuildRequirement) {
           BuildRequirement breq = (BuildRequirement) req;
           if (!breq.isConsistent())
             return executeBuilder(builder, dep, buildReq);
           require(breq.req);
         }
       }
-     
+
       consistentUnits.add(assertConsistency(depResult));
       return depResult;
     } finally {
@@ -243,10 +168,10 @@
         Log.log.endTask();
     }
   }
-  
+
   private <E extends BuildUnit> E assertConsistency(E depResult) {
-//    if (!depResult.isConsistent(null))
-//      throw new AssertionError("Build manager does not guarantee soundness");
+    // if (!depResult.isConsistent(null))
+    // throw new AssertionError("Build manager does not guarantee soundness");
     return depResult;
   }
 }