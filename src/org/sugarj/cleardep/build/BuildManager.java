--- conflicted
+++ resolved
@@ -258,11 +258,7 @@
 
       Log.log.beginTask("Compile cycle with: " + cycleSupport.getCycleDescription(cycle), Log.CORE);
       try {
-<<<<<<< HEAD
         try {
-=======
-
->>>>>>> 204bde54
         BuildCycle.Result result = cycleSupport.compileCycle(this, cycle);
         e.setCycleResult(result);
         e.setCycleState(CycleState.RESOLVED);
@@ -274,13 +270,8 @@
         }
       } finally {
         Log.log.endTask();
-<<<<<<< HEAD
         throw e;
      }
-=======
-
-      }
->>>>>>> 204bde54
     } else {
 
       throw e;
