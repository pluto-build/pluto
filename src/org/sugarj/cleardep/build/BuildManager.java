--- conflicted
+++ resolved
@@ -209,11 +209,6 @@
 
       if (taskDescription != null)
         Log.log.endTask();
-<<<<<<< HEAD
-      
-      this.consistencyManager.startCheckProgress(assertConsistency(depResult));
-=======
->>>>>>> 54f71de6
       BuildStackEntry<?> poppedEntry = this.executingStack.pop();
       assert poppedEntry == entry : "Got the wrong build stack entry from the requires stack";
     }
@@ -373,15 +368,10 @@
         }
         this.consistentUnits.add(dep);
 
-<<<<<<< HEAD
-      this.consistencyManager.stopCheckProgress(depResult);
-      
-=======
       } finally {
         requireStack.pop();
       }
 
->>>>>>> 54f71de6
       return depResult;
     } finally {
       if (rebuildTriggeredBy == buildReq)
