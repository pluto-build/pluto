--- conflicted
+++ resolved
@@ -18,22 +18,22 @@
   public BuildUnit<Out> unit;
   public BuildRequest<?, Out, ?, ?> req;
   public Out output;
-  
+
   public BuildRequirement() {
-    
+
   }
-  
+
   public BuildRequirement(BuildUnit<Out> unit, BuildRequest<?, Out, ?, ?> req) {
     this.unit = unit;
     this.req = req;
     this.output = unit.getBuildResult();
   }
-  
+
   @Override
   public boolean isConsistent() {
     return unit == null || (unit.getGeneratedBy().deepEquals(req) && DeepEquals.deepEquals(output, unit.getBuildResult()));
   }
-  
+
   @Override
   public String toString() {
     return req.toString();
@@ -51,11 +51,7 @@
   public void readExternal(ObjectInput in) throws IOException, ClassNotFoundException {
     Path unitPath = (Path) in.readObject();
     req = (BuildRequest<?, Out, ?, ?>) in.readObject();
-<<<<<<< HEAD
-    unit = BuildUnit.read(unitPath, req);
+    unit = BuildUnit.read(unitPath);
     output = (Out) in.readObject();
-=======
-    unit = BuildUnit.read(unitPath);
->>>>>>> 60d709f2
   }
 }