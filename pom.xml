<project xmlns="http://maven.apache.org/POM/4.0.0" xmlns:xsi="http://www.w3.org/2001/XMLSchema-instance"
	xsi:schemaLocation="http://maven.apache.org/POM/4.0.0 http://maven.apache.org/xsd/maven-4.0.0.xsd">

	<modelVersion>4.0.0</modelVersion>
	<groupId>build.pluto</groupId>
	<artifactId>pluto</artifactId>
<<<<<<< HEAD
	<version>1.7.1</version>
=======
	<version>1.8.0-SNAPSHOT</version>
>>>>>>> 7568fdf4

	<parent>
		<groupId>build.pluto</groupId>
		<artifactId>maven-config-java</artifactId>
		<version>1.1.0</version>
		<relativePath></relativePath>
	</parent>

	<packaging>jar</packaging>

	<dependencies>
		<dependency>
			<groupId>org.sugarj</groupId>
			<artifactId>common</artifactId>
<<<<<<< HEAD
			<version>1.6.0</version>
=======
			<version>1.7.0-SNAPSHOT</version>
>>>>>>> 7568fdf4
		</dependency>

		<dependency>
			<groupId>com.cedarsoftware</groupId>
			<artifactId>java-util-pluto-fixes</artifactId>
			<version>1.19.4</version>
		</dependency>

		<dependency>
			<groupId>junit</groupId>
			<artifactId>junit</artifactId>
			<version>4.12</version>
			<scope>test</scope>
		</dependency>
	</dependencies>

	<build>
		<plugins>
			<plugin>
				<groupId>org.apache.maven.plugins</groupId>
				<artifactId>maven-jar-plugin</artifactId>
				<executions>
					<execution>
						<goals>
							<goal>test-jar</goal>
						</goals>
					</execution>
				</executions>
			</plugin>
		</plugins>
	</build>

	<repositories>
		<repository>
			<id>pluto-build</id>
			<url>https://raw.githubusercontent.com/pluto-build/pluto-build.github.io/master/mvnrepository/</url>
			<releases>
				<enabled>true</enabled>
			</releases>
			<snapshots>
				<enabled>true</enabled>
			</snapshots>
		</repository>
	</repositories>
</project><|MERGE_RESOLUTION|>--- conflicted
+++ resolved
@@ -4,11 +4,7 @@
 	<modelVersion>4.0.0</modelVersion>
 	<groupId>build.pluto</groupId>
 	<artifactId>pluto</artifactId>
-<<<<<<< HEAD
-	<version>1.7.1</version>
-=======
-	<version>1.8.0-SNAPSHOT</version>
->>>>>>> 7568fdf4
+	<version>1.8.0</version>
 
 	<parent>
 		<groupId>build.pluto</groupId>
@@ -23,11 +19,7 @@
 		<dependency>
 			<groupId>org.sugarj</groupId>
 			<artifactId>common</artifactId>
-<<<<<<< HEAD
-			<version>1.6.0</version>
-=======
-			<version>1.7.0-SNAPSHOT</version>
->>>>>>> 7568fdf4
+			<version>1.7.0</version>
 		</dependency>
 
 		<dependency>
