--- conflicted
+++ resolved
@@ -6,11 +6,7 @@
 
 import java.io.File;
 import java.io.IOException;
-<<<<<<< HEAD
-import java.util.List;
-=======
 import java.util.Set;
->>>>>>> 8d461d6e
 
 import org.junit.Before;
 import org.junit.Test;
@@ -95,17 +91,8 @@
 
 	}
 
-<<<<<<< HEAD
-	private File getDepPathWithNumber(int num) {
-		return new File(baseDir, "Test" + num + ".dep").getAbsoluteFile();
-	}
-
-	private File getPathWithNumber(int num) {
-		return new File(baseDir, "Test" + num + ".txt").getAbsoluteFile();
-=======
   private AbsoluteComparedFile getPathWithNumber(int num) {
     return AbsoluteComparedFile.absolute(new File(baseDir, "Test" + num + ".txt"));
->>>>>>> 8d461d6e
 	}
 
 	@Test
