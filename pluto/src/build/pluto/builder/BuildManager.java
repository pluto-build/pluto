package build.pluto.builder;

import java.io.File;
import java.io.IOException;
import java.io.Serializable;
import java.nio.channels.ClosedByInterruptException;
import java.util.Set;
<<<<<<< HEAD
import java.util.stream.Collectors;
=======
import java.util.TreeSet;
>>>>>>> 8defa93a

import org.sugarj.common.FileCommands;

import build.pluto.BuildUnit;
import build.pluto.BuildUnit.InconsistenyReason;
import build.pluto.BuildUnit.State;
import build.pluto.builder.BuildCycleException.CycleState;
import build.pluto.dependency.BuildRequirement;
import build.pluto.dependency.Requirement;
import build.pluto.output.Output;
import build.pluto.stamp.LastModifiedStamper;
import build.pluto.util.IReporting;
import build.pluto.util.IReporting.BuildReason;

import com.cedarsoftware.util.DeepEquals;

public class BuildManager extends BuildUnitProvider {

  public static boolean ASSERT_SERIALIZABLE = false;
  
  private ExecutingStack executingStack;
  private transient RequireStack requireStack;
  private transient DynamicAnalysis analysis;

  protected BuildManager(IReporting report) {
    super(report);
    this.executingStack = new ExecutingStack();
    // this.consistencyManager = new ConsistencyManager();
    this.analysis = new DynamicAnalysis(report);
    this.requireStack = new RequireStack(report);
  }

  private <Out extends Output> void checkInterrupt(boolean duringRequire, File dep, BuildUnit<Out> depResult, BuildRequest<?, Out, ?, ?> buildReq) throws IOException {
    if (Thread.interrupted()) {
      if (depResult == null)
        depResult = BuildUnit.create(dep, buildReq);
      if (!duringRequire) {
        depResult.requireOther(Requirement.FALSE);
        depResult.setState(BuildUnit.State.FAILURE);
      }
      report.canceledBuilderInterrupt(buildReq, depResult);
      throw RequiredBuilderFailed.init(new BuildRequirement<Out>(depResult, buildReq), new InterruptedException("Build was interrupted"));
    }
  }
  
  // @formatter:off
  protected static 
    <In extends Serializable,
     Out extends Output>
  // @formatter:on
  void setUpMetaDependency(Builder<In, Out> builder, BuildUnit<Out> depResult) throws IOException {
    if (depResult != null) {
      File builderClass = FileCommands.getRessourcePath(builder.getClass()).toFile();

      File depFile = DynamicAnalysis.XATTR.getGenBy(builderClass);
      if (depFile != null && depFile.exists()) {
        BuildUnit<Out> metaBuilder = BuildUnit.read(depFile);
        depResult.requireMeta(metaBuilder);
      }

      depResult.requires(builderClass, LastModifiedStamper.instance.stampOf(builderClass));
    }
  }

  // @formatter:off
  protected 
    <In extends Serializable,
     Out extends Output,
     B extends Builder<In, Out>,
     F extends BuilderFactory<In, Out, B>>
  // @formatter:on
  BuildRequirement<Out> executeBuilder(Builder<In, Out> builder, File dep, BuildRequest<In, Out, B, F> buildReq, Set<BuildReason> reasons) throws IOException {

    this.requireStack.beginRebuild(buildReq, reasons);

    BuildUnit<Out> depResult = BuildUnit.read(dep);
    analysis.reset(depResult);
    report.startedBuilder(buildReq, builder, depResult, reasons);
    
    depResult = BuildUnit.create(dep, buildReq);

    setUpMetaDependency(builder, depResult);

    // First step: cycle detection
    this.executingStack.push(buildReq);

    int inputHash = DeepEquals.deepHashCode(builder.getInput());


    depResult.setState(BuildUnit.State.IN_PROGESS);
    boolean regularFinish = false;

    try {
      try {
        // call the actual builder
        Out out = builder.triggerBuild(depResult, this);
        depResult.setBuildResult(out);
        if (!depResult.isFinished())
          depResult.setState(BuildUnit.State.SUCCESS);
        regularFinish = true;
      } catch (BuildCycleException e) {
        throw this.tryCompileCycle(e);
      }
    } catch (BuildCycleException e) {
      report.canceledBuilderCycle(buildReq, depResult, e);
      stopBuilderInCycle(builder, buildReq, depResult, inputHash, e);

    } catch (RequiredBuilderFailed e) {
      report.canceledBuilderRequiredBuilderFailed(buildReq, depResult, e);
      throw e.enqueueBuilder(depResult, buildReq);

    } catch (ClosedByInterruptException e) {
      if (!Thread.currentThread().isInterrupted())
        Thread.interrupted();
      // triggers regular interrupt handler below
      
    } catch (Throwable e) {
      report.canceledBuilderException(buildReq, depResult, e);
      throw RequiredBuilderFailed.init(new BuildRequirement<Out>(depResult, buildReq), e);

    } finally {
      if (!depResult.isFinished())
        depResult.setState(BuildUnit.State.FAILURE);

      this.executingStack.pop(buildReq);
      this.requireStack.finishRebuild(buildReq);

      try {
        analysis.check(depResult, inputHash);
        checkInterrupt(false, dep, depResult, buildReq); // interrupt before consistency assertion because an interrupted build is never consistent. 
        assertConsistency(depResult);
      } finally {
        depResult.write();
      }
      
      if (regularFinish && depResult.getState() == BuildUnit.State.SUCCESS)
        report.finishedBuilder(buildReq, depResult);
      else if (regularFinish && depResult.getState() == BuildUnit.State.FAILURE) {
        report.canceledBuilderFailure(buildReq, depResult);
        throw new RequiredBuilderFailed(new BuildRequirement<Out>(depResult, buildReq), new Error("Builder failed"));
      }
    }
    
    return new BuildRequirement<Out>(depResult, buildReq);
  }

  @Override
  protected Throwable tryCompileCycle(BuildCycleException e) {
    // Only try to compile a cycle which is unhandled
    if (e.getCycleState() != CycleState.UNHANDLED) {
      return e;
    }

    report.messageFromSystem("Detected a dependency cycle with root " + e.getCycleCause().createBuilder().persistentPath(), false, 0);

    e.setCycleState(CycleState.NOT_RESOLVED);
    BuildCycle cycle = e.getCycle();
    CycleSupport cycleSupport = cycle.findCycleSupport().orElseThrow(() -> e);

<<<<<<< HEAD
    Log.log.beginTask("Compile cycle with: " + cycleSupport.cycleDescription(), Log.CORE);
    cycle.getCycleComponents().forEach(requireStack::push);
=======
    report.startBuildCycle(cycle, cycleSupport);
    Set<BuildUnit<?>> resultUnits = null;
>>>>>>> 8defa93a
    try {
      resultUnits = cycleSupport.buildCycle(this);
      for (BuildUnit<?> resultUnit : resultUnits) {
        resultUnit.write();
        this.requireStack.markConsistent(resultUnit.getGeneratedBy());
      }

      e.setCycleState(CycleState.RESOLVED);
      return e;
    } catch (BuildCycleException cyclicEx) {
      // New cycle in cycle detected, use result from it
      // But keep throw away the new exception but use
      // the existing ones to kill all builders of this
      // cycle
      e.setCycleState(cyclicEx.getCycleState());
      throw cyclicEx;
    } catch (Throwable t) {
      e.setCycleState(CycleState.RESOLVED);
      report.cancelledBuildCycleException(cycle, cycleSupport, t);
      return t;
    } finally {
      for (int i = cycle.getCycleComponents().size() - 1; i >= 0; i--) {
        requireStack.pop(cycle.getCycleComponents().get(i));
      }
      Log.log.endTask();
    }
<<<<<<< HEAD

=======
    report.finishedBuildCycle(cycle, cycleSupport, resultUnits);
    return e;
>>>>>>> 8defa93a
  }

  // @formatter:off
  private 
    <In extends Serializable,
     Out extends Output,
     B extends Builder<In, Out>,
     F extends BuilderFactory<In, Out, B>> 
  //@formatter:on
  void stopBuilderInCycle(Builder<In, Out> builder, BuildRequest<In, Out, B, F> buildReq, BuildUnit<Out> depResult, int inputHash, BuildCycleException e) throws IOException {
    // This is the exception which has been rethrown above, but we cannot
    // handle it
    // here because compiling the cycle needs to be in the major try block
    // where normal
    // units are compiled too

    // Set the result to the unit
    if (e.getCycleState() == CycleState.RESOLVED) {
      if (depResult.getBuildResult() == null) {
        throw new AssertionError("Cyclic builder does not provide a result for " + depResult.getPersistentPath());
      }
      if (!depResult.isFinished())
        depResult.setState(State.finished(true));

      analysis.check(depResult, inputHash);
    } else {
      depResult.setState(State.FAILURE);
    }
    
    if (e.isFirstInvokedOn(buildReq)) {
      if (e.getCycleState() != CycleState.RESOLVED) {
        // Cycle cannot be handled
        report.cancelledBuildCycleException(e.getCycle(), null, e);
        throw new RequiredBuilderFailed(new BuildRequirement<Out>(depResult, buildReq), e);
      } else {

        if (this.executingStack.getNumContains(e.getCycleCause()) != 1) {
          report.messageFromSystem("Too many entries of cycle cause left in execution stac", true, 0);
          report.cancelledBuildCycleException(e.getCycle(), null, e);
          throw e;
        }
      }

    } else {
      // Kill depending builders
      throw e;
    }
  }

//@formatter:off
  protected
    <In extends Serializable,
     Out extends Output,
     B extends Builder<In, Out>,
     F extends BuilderFactory<In, Out, B>>
  //@formatter:on
  BuildUnit<Out> requireInitially(BuildRequest<In, Out, B, F> buildReq) throws IOException {
    report.messageFromSystem("Incrementally rebuild inconsistent units", false, 0);
    BuildRequirement<Out> result = require(buildReq, true);
    return result.getUnit();
  }

  @Override
  //@formatter:off
  public
    <In extends Serializable,
     Out extends Output,
     B extends Builder<In, Out>,
     F extends BuilderFactory<In, Out, B>>
  //@formatter:on
  BuildRequirement<Out> require(final BuildRequest<In, Out, B, F> buildReq, boolean needBuildResult) throws IOException {

    B builder = buildReq.createBuilder();

    Log.log.beginTask("Require " + builder.description(), Log.DETAIL);

    File dep = builder.persistentPath();
    BuildUnit<Out> depResult = BuildUnit.read(dep);

    checkInterrupt(true, dep, depResult, buildReq);
    
    // Dont execute require because it is cyclic, requireStack keeps track of
    // this

    // Need to check that before putting dep on the requires Stack because
    // otherwise dep has always been required
    boolean alreadyRequired = requireStack.push(buildReq);
    boolean executed = false;
    try {
      if (alreadyRequired) {
        boolean assumptionIncomplete = requireStack.existsInconsistentCyclicRequest(buildReq);
        report.messageFromSystem("Assumptions inconsistent " + assumptionIncomplete, false, 10);
        if (!assumptionIncomplete) {
          return yield(buildReq, builder, depResult);
        } else {
          report.messageFromSystem("Deptected Require cycle for " + dep, false, 7);
          BuildCycle cycle = requireStack.createCycleFor(buildReq);
          BuildRequest<?, ?, ?, ?> cycleCause = executingStack.topMostEntry(cycle.getCycleComponents());

          cycle = new BuildCycle(cycleCause, cycle.getCycleComponents());
          BuildCycleException ex = new BuildCycleException("Require build cycle " + cycle.getCycleComponents().size() + " on " + dep, cycleCause, cycle);
          throw ex;
        }
      }

      if (requireStack.isConsistent(buildReq)) {
        Log.log.log("Already consistent!", Log.DETAIL);
        return yield(buildReq, builder, depResult);
      }

      Set<BuildReason> reasons = computeLocalBuildReasons(buildReq, needBuildResult, dep, depResult);
      
      if (!reasons.isEmpty()) {
        // Local inconsistency should execute the builder regardless whether it
        // has been required to detect the cycle
        // TODO should inconsistent file requirements trigger the same, they
        // should i think
        executed = true;
        return executeBuilder(builder, dep, buildReq, reasons);
      }

      for (Requirement req : depResult.getRequirements()) {
        if (!req.tryMakeConsistent(this)) {
          executed = true;
          // Could get consistent because it was part of a cycle which is
          // compiled now
          if (requireStack.isConsistent(buildReq))
            return yield(buildReq, builder, depResult);
          
          report.inconsistentRequirement(req);
          reasons.add(BuildReason.InconsistentRequirement);
          return executeBuilder(builder, dep, buildReq, reasons);
        }
      }

      // Note: This handles the non cyclic case too, then all other cyclic
      // requests are empty, thus all assumed

      // Checks whether all other cyclic requests are assumed to be consistent,
      // which means, that all of them reached this point
      // already, thus checked all assumptions
      if (requireStack.areAllOtherCyclicRequestsAssumed(buildReq)) {
        // If yes, together with this unit, all cyclic requests are checked and
        // the cycle is consistent
        requireStack.markAllConsistent(buildReq);
      } else {
        // No, then only mark this as assummed
        requireStack.markAssumed(buildReq);
      }

      report.skippedBuilder(buildReq, depResult);
    } catch (RequiredBuilderFailed e) {
      if (executed || e.getLastAddedBuilder().getUnit().getPersistentPath().equals(depResult.getPersistentPath()))
        throw e;

      String desc = builder.description();
      if (desc != null)
        report.messageFromSystem("Failing builder was required by \"" + desc + "\".", true, 0);
      throw e.enqueueBuilder(depResult, buildReq, false);
      
    } catch (BuildCycleException e) {
      report.messageFromSystem("Build Cycle at " + dep + " init " + e.getCycleCause() + " rest " + e.getCycle().getCycleComponents(), false, 7);
      BuildCycle extendedCycle = requireStack.createCycleFor(buildReq);
      extendedCycle = new BuildCycle(e.getCycleCause(), extendedCycle.getCycleComponents());

      if (e.getCycleState() == CycleState.UNHANDLED && e.getCycle().getCycleComponents().contains(extendedCycle.getInitial())) {
        report.messageFromSystem("Extend cycle to init " + extendedCycle.getInitial() + " rest " + extendedCycle.getCycleComponents(), false, 7);
        if (!extendedCycle.getCycleComponents().containsAll(e.getCycle().getCycleComponents()))
          throw new AssertionError("Cycle " + e.getCycle().getCycleComponents() + " -  extended cycle " + extendedCycle.getCycleComponents());
        throw new BuildCycleException(e.getMessage(), e.getCycleCause(), extendedCycle);
      } else {
        throw e;
      }
      
    } finally {
      requireStack.pop(buildReq);
      Log.log.endTask();
    }

    return yield(buildReq, builder, depResult);
  }

  private <In extends Serializable, Out extends Output, B extends Builder<In, Out>, F extends BuilderFactory<In, Out, B>> Set<BuildReason> computeLocalBuildReasons(final BuildRequest<In, Out, B, F> buildReq, boolean needBuildResult, File dep, BuildUnit<Out> depResult) {
    Set<BuildReason> reasons = new TreeSet<IReporting.BuildReason>();
    
    Set<BuildReason> knownInconsistent = requireStack.isKnownInconsistent(dep);
    if (knownInconsistent != null)
      reasons.addAll(knownInconsistent);
    
    if (depResult == null)
      reasons.add(BuildReason.NoBuildSummary);
    else {
      if (!depResult.getGeneratedBy().deepEquals(buildReq))
        reasons.add(BuildReason.ChangedBuilderInput);
      
      InconsistenyReason localInconsistencyReason = depResult.isConsistentNonrequirementsReason();
      if (localInconsistencyReason != InconsistenyReason.NO_REASON)
        reasons.add(BuildReason.from(localInconsistencyReason));
      
      boolean noOut = !(depResult.getBuildResult() instanceof build.pluto.output.Out<?>);
      boolean expiredOutput = noOut ? false : ((build.pluto.output.Out<?>) depResult.getBuildResult()).expired();
      if (needBuildResult && expiredOutput)
        reasons.add(BuildReason.ExpiredOutput);
    }
    
    return reasons;
  }

  //@formatter:off
  private
    <In extends Serializable,
     Out extends Output,
     B extends Builder<In, Out>,
     F extends BuilderFactory<In, Out, B>>
  //@formatter:on
  BuildRequirement<Out> yield(BuildRequest<In, Out, B, F> req, B builder, BuildUnit<Out> unit) {
    if (unit.hasFailed()) {
      RequiredBuilderFailed e = new RequiredBuilderFailed(new BuildRequirement<Out>(unit, req), "no rebuild of failing builder");
      report.messageFromBuilder(e.getMessage(), true, builder);
      throw e;
    }
    return new BuildRequirement<>(unit, req);
  }

  private <Out extends Output> void assertConsistency(BuildUnit<Out> depResult) {
    assert depResult.isConsistentShallowReason() == InconsistenyReason.NO_REASON : "Build manager does not guarantee soundness, got consistency status " + depResult.isConsistentShallowReason() + " for " + depResult.getPersistentPath();
  }
}<|MERGE_RESOLUTION|>--- conflicted
+++ resolved
@@ -5,11 +5,7 @@
 import java.io.Serializable;
 import java.nio.channels.ClosedByInterruptException;
 import java.util.Set;
-<<<<<<< HEAD
-import java.util.stream.Collectors;
-=======
 import java.util.TreeSet;
->>>>>>> 8defa93a
 
 import org.sugarj.common.FileCommands;
 
@@ -37,9 +33,8 @@
   protected BuildManager(IReporting report) {
     super(report);
     this.executingStack = new ExecutingStack();
-    // this.consistencyManager = new ConsistencyManager();
+    this.requireStack = new RequireStack();
     this.analysis = new DynamicAnalysis(report);
-    this.requireStack = new RequireStack(report);
   }
 
   private <Out extends Output> void checkInterrupt(boolean duringRequire, File dep, BuildUnit<Out> depResult, BuildRequest<?, Out, ?, ?> buildReq) throws IOException {
@@ -169,13 +164,9 @@
     BuildCycle cycle = e.getCycle();
     CycleSupport cycleSupport = cycle.findCycleSupport().orElseThrow(() -> e);
 
-<<<<<<< HEAD
-    Log.log.beginTask("Compile cycle with: " + cycleSupport.cycleDescription(), Log.CORE);
+    report.startBuildCycle(cycle, cycleSupport);
     cycle.getCycleComponents().forEach(requireStack::push);
-=======
-    report.startBuildCycle(cycle, cycleSupport);
     Set<BuildUnit<?>> resultUnits = null;
->>>>>>> 8defa93a
     try {
       resultUnits = cycleSupport.buildCycle(this);
       for (BuildUnit<?> resultUnit : resultUnits) {
@@ -200,14 +191,8 @@
       for (int i = cycle.getCycleComponents().size() - 1; i >= 0; i--) {
         requireStack.pop(cycle.getCycleComponents().get(i));
       }
-      Log.log.endTask();
-    }
-<<<<<<< HEAD
-
-=======
-    report.finishedBuildCycle(cycle, cycleSupport, resultUnits);
-    return e;
->>>>>>> 8defa93a
+      report.finishedBuildCycle(cycle, cycleSupport, resultUnits);
+    }
   }
 
   // @formatter:off
@@ -282,7 +267,7 @@
 
     B builder = buildReq.createBuilder();
 
-    Log.log.beginTask("Require " + builder.description(), Log.DETAIL);
+    report.buildRequirement(buildReq);
 
     File dep = builder.persistentPath();
     BuildUnit<Out> depResult = BuildUnit.read(dep);
@@ -298,6 +283,7 @@
     boolean executed = false;
     try {
       if (alreadyRequired) {
+        report.messageFromSystem("Already required " + buildReq, false, 7);
         boolean assumptionIncomplete = requireStack.existsInconsistentCyclicRequest(buildReq);
         report.messageFromSystem("Assumptions inconsistent " + assumptionIncomplete, false, 10);
         if (!assumptionIncomplete) {
@@ -314,7 +300,7 @@
       }
 
       if (requireStack.isConsistent(buildReq)) {
-        Log.log.log("Already consistent!", Log.DETAIL);
+        report.messageFromSystem("Already consistent!", false, 7);
         return yield(buildReq, builder, depResult);
       }
 
@@ -384,7 +370,7 @@
       
     } finally {
       requireStack.pop(buildReq);
-      Log.log.endTask();
+      report.finishedBuildRequirement(buildReq);
     }
 
     return yield(buildReq, builder, depResult);
