--- conflicted
+++ resolved
@@ -19,8 +19,6 @@
 import build.pluto.dependency.Requirement;
 import build.pluto.output.Output;
 import build.pluto.stamp.LastModifiedStamper;
-import build.pluto.stamp.Stamp;
-import build.pluto.util.AbsoluteComparedFile;
 import build.pluto.xattr.Xattr;
 
 import com.cedarsoftware.util.DeepEquals;
@@ -31,23 +29,11 @@
 
   private final static Map<Thread, BuildManager> activeManagers = new HashMap<>();
 
-<<<<<<< HEAD
+  public static <Out extends Output> BuildUnit<Out> readResult(BuildRequest<?, Out, ?, ?> buildReq) throws IOException {
+    return BuildUnit.read(buildReq.createBuilder().persistentPath());
+  }
+
   public static <Out extends Output> Out build(BuildRequest<?, Out, ?, ?> buildReq) {
-    return build(buildReq, null);
-  }
-
-  public static <Out extends Output> BuildUnit<Out> readResult(BuildRequest<?, Out, ?, ?> buildReq) throws IOException {
-    return BuildUnit.read(buildReq.createBuilder().persistentPath().toFile());
-  }
-
-  public static <Out extends Output> Out build(BuildRequest<?, Out, ?, ?> buildReq, Map<? extends Path, Stamp> editedSourceFiles) {
-=======
-  public static <Out extends Serializable> BuildUnit<Out> readResult(BuildRequest<?, Out, ?, ?> buildReq) throws IOException {
-    return BuildUnit.read(buildReq.createBuilder().persistentPath());
-  }
-
-  public static <Out extends Serializable> Out build(BuildRequest<?, Out, ?, ?> buildReq) {
->>>>>>> faa32fec
     Thread current = Thread.currentThread();
     BuildManager manager = activeManagers.get(current);
     boolean freshManager = manager == null;
@@ -67,15 +53,7 @@
     }
   }
 
-<<<<<<< HEAD
   public static <Out extends Output> List<Out> buildAll(BuildRequest<?, Out, ?, ?>[] buildReqs) {
-    return buildAll(buildReqs, null);
-  }
-
-  public static <Out extends Output> List<Out> buildAll(BuildRequest<?, Out, ?, ?>[] buildReqs, Map<? extends Path, Stamp> editedSourceFiles) {
-=======
-  public static <Out extends Serializable> List<Out> buildAll(BuildRequest<?, Out, ?, ?>[] buildReqs) {
->>>>>>> faa32fec
     Thread current = Thread.currentThread();
     BuildManager manager = activeManagers.get(current);
     boolean freshManager = manager == null;
@@ -108,12 +86,8 @@
 
   protected BuildManager() {
     this.executingStack = new ExecutingStack();
-<<<<<<< HEAD
     // this.consistencyManager = new ConsistencyManager();
     this.analysis = new DynamicAnalysis();
-=======
-    this.generatedFiles = new HashMap<>();
->>>>>>> faa32fec
     this.requireStack = new RequireStack();
   }
 
@@ -124,24 +98,15 @@
   // @formatter:on
   void setUpMetaDependency(Builder<In, Out> builder, BuildUnit<Out> depResult) throws IOException {
     if (depResult != null) {
-<<<<<<< HEAD
-      Path builderClass = FileCommands.getRessourcePath(builder.getClass());
-      
-      Path depFile = BuildManager.xattr.getGenBy(builderClass);
-      if (FileCommands.exists(depFile)) {
-        BuildUnit<Output> metaBuilder = BuildUnit.read(depFile.toFile());
-=======
       File builderClass = FileCommands.getRessourcePath(builder.getClass()).toFile();
-      depResult.requires(builderClass, LastModifiedStamper.instance.stampOf(builderClass));
       
       File depFile = Xattr.getDefault().getGenBy(builderClass);
       if (depFile != null && depFile.exists()) {
-        BuildUnit<Serializable> metaBuilder = BuildUnit.read(depFile);
->>>>>>> faa32fec
+        BuildUnit<Output> metaBuilder = BuildUnit.read(depFile);
         depResult.requireMeta(metaBuilder);
       }
       
-      depResult.requires(builderClass.toFile(), LastModifiedStamper.instance.stampOf(builderClass.toFile()));
+      depResult.requires(builderClass, LastModifiedStamper.instance.stampOf(builderClass));
     }
   }
 
@@ -413,17 +378,13 @@
   }
 
   private <Out extends Output> void assertConsistency(BuildUnit<Out> depResult) {
-    assert depResult.isConsistentShallowReason(null) != InconsistenyReason.NO_REASON 
+    assert depResult.isConsistentShallowReason(null) == InconsistenyReason.NO_REASON 
          : "Build manager does not guarantee soundness, got consistency status " + depResult.isConsistentShallowReason(null) + " for " + depResult.getPersistentPath();
   }
 
   private void resetGenBy(BuildUnit<?> depResult) throws IOException {
     if (depResult != null)
       for (File f : depResult.getGeneratedFiles())
-<<<<<<< HEAD
-        BuildManager.xattr.removeGenBy(f.toPath());
-=======
-        BuildUnit.xattr.removeGenBy(f);
->>>>>>> faa32fec
+        BuildManager.xattr.removeGenBy(f);
   }
 }