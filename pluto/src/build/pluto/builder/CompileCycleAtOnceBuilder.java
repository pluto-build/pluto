package build.pluto.builder;

import java.io.File;
import java.io.IOException;
import java.io.Serializable;
import java.util.ArrayList;
import java.util.Collections;
import java.util.List;

import build.pluto.BuildUnit;
import build.pluto.BuildUnit.State;
<<<<<<< HEAD
import build.pluto.builder.BuildCycle.Result;
import build.pluto.dependency.BuildRequirement;
import build.pluto.output.Output;
import build.pluto.stamp.LastModifiedStamper;

public abstract class CompileCycleAtOnceBuilder<In extends Serializable, Out extends Output> extends Builder<ArrayList<In>, Out> implements CycleSupport{
=======
import build.pluto.stamp.LastModifiedStamper;

public abstract class CompileCycleAtOnceBuilder<In extends Serializable, Out extends Serializable> extends Builder<ArrayList<In>, Out> implements CycleSupport {
>>>>>>> 8d461d6e

  public static <X> ArrayList<X> singletonArrayList(X elem) {
    return new ArrayList<X>(Collections.<X> singletonList(elem));
  }

  private final BuilderFactory<ArrayList<In>, Out, ? extends CompileCycleAtOnceBuilder<In, Out>> factory;

  public CompileCycleAtOnceBuilder(In input, BuilderFactory<ArrayList<In>, Out, ? extends CompileCycleAtOnceBuilder<In, Out>> factory) {
    this(singletonArrayList(input), factory);
  }

  public CompileCycleAtOnceBuilder(ArrayList<In> input, BuilderFactory<ArrayList<In>, Out, ? extends CompileCycleAtOnceBuilder<In, Out>> factory) {
    super(input);
    this.factory = factory;
  }

  @Override
  protected CycleSupport getCycleSupport() {
    return this;
  }

  protected abstract File singletonPersistencePath(In input);

  private List<BuildUnit<Out>> cyclicResults;

  @Override
  public void require(File p) {
    for (BuildUnit<Out> result : cyclicResults) {
      result.requires(p, defaultStamper().stampOf(p));
    }
  }

<<<<<<< HEAD
  
  protected <
  In_ extends Serializable, 
  Out_ extends Output, 
  B_ extends Builder<ArrayList<In_>, Out_>,
  F_ extends BuilderFactory<ArrayList<In_>, Out_, B_>
  > Out_ requireCyclicable(F_ factory, In_ input) throws IOException {
=======
  protected <In_ extends Serializable, Out_ extends Serializable, B_ extends Builder<ArrayList<In_>, Out_>, F_ extends BuilderFactory<ArrayList<In_>, Out_, B_>> Out_ requireCyclicable(F_ factory, In_ input) throws IOException {
>>>>>>> 8d461d6e
    BuildRequest<ArrayList<In_>, Out_, B_, F_> req = new BuildRequest<ArrayList<In_>, Out_, B_, F_>(factory, CompileCycleAtOnceBuilder.singletonArrayList(input));
    BuildRequirement<Out_> e = manager.require(req);
    result.requires(e);
    return e.getUnit().getBuildResult();
  }

  @Override
  public void provide(File p) {
    throw new AssertionError();
  };

  public void generates(In input, File p) {
    for (int i = 0; i < this.input.size(); i++) {
      if (this.input.get(i) == input) {
        this.cyclicResults.get(i).generates(p, LastModifiedStamper.instance.stampOf(p));
      }

    }
  }

  @Override
  public void setState(State state) {
    for (BuildUnit<Out> result : cyclicResults) {
      result.setState(state);
    }
  }

  @Override
  protected File persistentPath() {
    if (this.input.size() == 1) {
      return this.singletonPersistencePath(this.input.get(0));
    } else {
      throw new AssertionError("Should not occur");
    }
  }

  @Override
  protected Out build() throws Throwable {
    this.cyclicResults = Collections.singletonList(super.result);
    List<Out> result = this.buildAll();
    if (result.size() != 1) {
      throw new AssertionError("buildAll needs to return one output for one input");
    }
    return result.get(0);
  }

  protected abstract List<Out> buildAll() throws Throwable;

  @Override
  public boolean canCompileCycle(BuildCycle cycle) {
    for (BuildRequest<?, ?, ?, ?> req : cycle.getCycleComponents()) {
      if (req.factory != this.factory) {
        System.out.println("Not the same factory");
        return false;
      }
      if (!(req.input instanceof ArrayList<?>)) {
        System.out.println("No array list input");
        return false;
      }
    }
    return true;
  }

  @Override
  public BuildCycleResult compileCycle(BuildUnitProvider manager, BuildCycle cycle) throws Throwable {
    ArrayList<BuildUnit<Out>> cyclicResults = new ArrayList<>();
    ArrayList<In> inputs = new ArrayList<>();
    ArrayList<BuildRequest<?, Out, ?, ?>> requests = new ArrayList<>();

    for (BuildRequest<?, ?, ?, ?> req : cycle.getCycleComponents()) {
      Builder<?, ?> tmpBuilder = req.createBuilder();
      cyclicResults.add(BuildUnit.<Out> create(tmpBuilder.persistentPath(), (BuildRequest<?, Out, ?, ?>) req));
      inputs.addAll((ArrayList<In>) req.input);
      requests.add((BuildRequest<?, Out, ?, ?>) req);
    }

    CompileCycleAtOnceBuilder<In, Out> newBuilder = factory.makeBuilder(inputs);
    newBuilder.manager = manager;
    newBuilder.cyclicResults = cyclicResults;

    List<Out> outputs = newBuilder.buildAll();
    if (outputs.size() != inputs.size()) {
      throw new AssertionError("buildAll needs to return one output for one input");
    }

    BuildCycleResult result = new BuildCycleResult();
    for (int i = 0; i < outputs.size(); i++) {
      result.setBuildResult(requests.get(i), outputs.get(i));
    }
    return result;
  }

  @Override
  public String getCycleDescription(BuildCycle cycle) {
    ArrayList<In> inputs = new ArrayList<>();

    for (BuildRequest<?, ?, ?, ?> req : cycle.getCycleComponents()) {
      inputs.addAll((ArrayList<In>) req.input);
    }
    CompileCycleAtOnceBuilder<In, Out> newBuilder = factory.makeBuilder(inputs);
    return newBuilder.description();
  }

}<|MERGE_RESOLUTION|>--- conflicted
+++ resolved
@@ -9,18 +9,11 @@
 
 import build.pluto.BuildUnit;
 import build.pluto.BuildUnit.State;
-<<<<<<< HEAD
-import build.pluto.builder.BuildCycle.Result;
 import build.pluto.dependency.BuildRequirement;
 import build.pluto.output.Output;
 import build.pluto.stamp.LastModifiedStamper;
 
-public abstract class CompileCycleAtOnceBuilder<In extends Serializable, Out extends Output> extends Builder<ArrayList<In>, Out> implements CycleSupport{
-=======
-import build.pluto.stamp.LastModifiedStamper;
-
-public abstract class CompileCycleAtOnceBuilder<In extends Serializable, Out extends Serializable> extends Builder<ArrayList<In>, Out> implements CycleSupport {
->>>>>>> 8d461d6e
+public abstract class CompileCycleAtOnceBuilder<In extends Serializable, Out extends Output> extends Builder<ArrayList<In>, Out> implements CycleSupport {
 
   public static <X> ArrayList<X> singletonArrayList(X elem) {
     return new ArrayList<X>(Collections.<X> singletonList(elem));
@@ -53,17 +46,7 @@
     }
   }
 
-<<<<<<< HEAD
-  
-  protected <
-  In_ extends Serializable, 
-  Out_ extends Output, 
-  B_ extends Builder<ArrayList<In_>, Out_>,
-  F_ extends BuilderFactory<ArrayList<In_>, Out_, B_>
-  > Out_ requireCyclicable(F_ factory, In_ input) throws IOException {
-=======
-  protected <In_ extends Serializable, Out_ extends Serializable, B_ extends Builder<ArrayList<In_>, Out_>, F_ extends BuilderFactory<ArrayList<In_>, Out_, B_>> Out_ requireCyclicable(F_ factory, In_ input) throws IOException {
->>>>>>> 8d461d6e
+  protected <In_ extends Serializable, Out_ extends Output, B_ extends Builder<ArrayList<In_>, Out_>, F_ extends BuilderFactory<ArrayList<In_>, Out_, B_>> Out_ requireCyclicable(F_ factory, In_ input) throws IOException {
     BuildRequest<ArrayList<In_>, Out_, B_, F_> req = new BuildRequest<ArrayList<In_>, Out_, B_, F_>(factory, CompileCycleAtOnceBuilder.singletonArrayList(input));
     BuildRequirement<Out_> e = manager.require(req);
     result.requires(e);
