package build.pluto.builder;

<<<<<<< HEAD
import java.util.ArrayList;
import java.util.List;
=======
import java.io.IOException;
import java.io.Serializable;
>>>>>>> 8d461d6e
import java.util.Set;

import build.pluto.BuildUnit;
import build.pluto.dependency.BuildRequirement;
import build.pluto.output.Output;

public class ExecutingStack extends CycleDetectionStack<BuildRequest<?, ?, ?, ?>, Void> {

  protected Void cycleResult(BuildRequest<?, ?, ?, ?> req, Set<BuildRequest<?, ?, ?, ?>> scc) {
    // Get all elements of the scc
    BuildCycleException ex = new BuildCycleException("Build contains a dependency cycle on " + req.createBuilder().persistentPath(), req, new BuildCycle(scc));
    throw ex;
  }

  protected Void noCycleResult() {
    return null;
  }
<<<<<<< HEAD
  
  
  private <Out extends Output> BuildRequirement<Out> requirementForEntry(BuildUnit<Out> unit) {
    return new BuildRequirement<>(unit, unit.getGeneratedBy());
=======

  private <Out extends Serializable> BuildRequirement<Out> requirementForEntry(BuildRequest<?, Out, ?, ?> req) throws IOException {
    return new BuildRequirement<Out>(BuildUnit.<Out> create(req.createBuilder().persistentPath(), req), req);
>>>>>>> 8d461d6e
  }

}<|MERGE_RESOLUTION|>--- conflicted
+++ resolved
@@ -1,17 +1,6 @@
 package build.pluto.builder;
 
-<<<<<<< HEAD
-import java.util.ArrayList;
-import java.util.List;
-=======
-import java.io.IOException;
-import java.io.Serializable;
->>>>>>> 8d461d6e
 import java.util.Set;
-
-import build.pluto.BuildUnit;
-import build.pluto.dependency.BuildRequirement;
-import build.pluto.output.Output;
 
 public class ExecutingStack extends CycleDetectionStack<BuildRequest<?, ?, ?, ?>, Void> {
 
@@ -24,16 +13,9 @@
   protected Void noCycleResult() {
     return null;
   }
-<<<<<<< HEAD
-  
-  
-  private <Out extends Output> BuildRequirement<Out> requirementForEntry(BuildUnit<Out> unit) {
-    return new BuildRequirement<>(unit, unit.getGeneratedBy());
-=======
 
-  private <Out extends Serializable> BuildRequirement<Out> requirementForEntry(BuildRequest<?, Out, ?, ?> req) throws IOException {
-    return new BuildRequirement<Out>(BuildUnit.<Out> create(req.createBuilder().persistentPath(), req), req);
->>>>>>> 8d461d6e
-  }
+//  private <Out extends Output> BuildRequirement<Out> requirementForEntry(BuildRequest<?, Out, ?, ?> req) throws IOException {
+//    return new BuildRequirement<Out>(BuildUnit.<Out> create(req.createBuilder().persistentPath(), req), req);
+//  }
 
 }