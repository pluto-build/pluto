package build.pluto.builder;

import java.io.File;
import java.io.IOException;
import java.io.Serializable;
import java.util.HashMap;
import java.util.Map;

import org.sugarj.common.Log;

import build.pluto.BuildUnit;
import build.pluto.BuildUnit.State;
<<<<<<< HEAD
import build.pluto.builder.BuildCycle.Result;
import build.pluto.dependency.BuildRequirement;
import build.pluto.dependency.CyclicBuildRequirement;
import build.pluto.output.Output;
import build.pluto.util.AbsoluteComparedFile;
=======
>>>>>>> 8d461d6e

public class FixpointCycleBuildResultProvider extends BuildUnitProvider {

  private BuildUnitProvider parentManager;

  private BuildCycle cycle;

<<<<<<< HEAD
  private Map<BuildUnit<?>, Output> requiredUnitsInIteration;
=======
  // private Set<BuildRequest<?, ?, ?, ?>> requiredUnitsInIteration;
  private Map<BuildRequest<?, ?, ?, ?>, BuildUnit<?>> requiredUnitsInIteration = new HashMap<>();
>>>>>>> 8d461d6e

  private BuildCycleResult result;

  public FixpointCycleBuildResultProvider(BuildUnitProvider parentManager, BuildCycle cycle) {
    super();
    this.parentManager = parentManager;
    this.cycle = cycle;
    this.requiredUnitsInIteration = new HashMap<>();
<<<<<<< HEAD
    this.result = new Result();
=======
    this.result = new BuildCycleResult();
>>>>>>> 8d461d6e
  }

  public BuildCycleResult getResult() {
    return result;
  }

  public void nextIteration() {
    requiredUnitsInIteration.clear();
  }

<<<<<<< HEAD
  private <In extends Serializable, Out extends Output, B extends Builder<In, Out>, F extends BuilderFactory<In, Out, B>> BuildUnit<Out> getBuildUnitInCycle(BuildRequest<In, Out, B, F> buildReq) throws IOException {

    File depPath = buildReq.createBuilder().persistentPath();
    for (BuildRequirement<?> req : this.cycle.getCycleComponents()) {
      if (AbsoluteComparedFile.equals(req.getUnit().getPersistentPath(), depPath)) {
        return (BuildUnit<Out>) req.getUnit();
      }
    }
    return null;
  }
=======
  /*
   * @SuppressWarnings("unchecked") private <In extends Serializable, Out
   * extends Serializable, B extends Builder<In, Out>, F extends
   * BuilderFactory<In, Out, B>> BuildUnit<Out>
   * getBuildUnitInCycle(BuildRequest<In, Out, B, F> buildReq) throws
   * IOException { File depPath = buildReq.createBuilder().persistentPath(); for
   * (BuildRequest<?, ?, ?, ?> req : this.cycle.getCycleComponents()) { if
   * (AbsoluteComparedFile.equals(req.getUnit().getPersistentPath(), depPath)) {
   * return (BuildUnit<Out>) req.getUnit(); } } return null; }
   */
>>>>>>> 8d461d6e

  @Override
  public
//@formatter:off
    <In extends Serializable,
     Out extends Output,
     B extends Builder<In, Out>,
     F extends BuilderFactory<In, Out, B>>
//@formatter:on
<<<<<<< HEAD
  BuildRequirement<Out> require(BuildRequest<In, Out, B, F> buildReq) throws IOException {
    
    BuildUnit<Out> cycleUnit = getBuildUnitInCycle(buildReq);
    if (cycleUnit != null && (this.requiredUnitsInIteration.containsKey(cycleUnit))) {
      @SuppressWarnings("unchecked")
      Out previousOutput = (Out) this.requiredUnitsInIteration.get(cycleUnit);
      return new CyclicBuildRequirement<>(cycleUnit, buildReq, previousOutput);
    } else {
      if (cycleUnit != null) {

        this.requiredUnitsInIteration.put(cycleUnit, cycleUnit.getBuildResult());
        
        if (cycleUnit.isConsistentShallow(null)) {
          return new BuildRequirement<>(cycleUnit, buildReq);
        }
=======
  BuildUnit<Out> require(BuildRequest<In, Out, B, F> buildReq) throws IOException {

    BuildUnit<Out> cycleUnit = (BuildUnit<Out>) requiredUnitsInIteration.get(buildReq);
    if (cycleUnit != null) {
      return cycleUnit;
    } else {
      if (cycle.getCycleComponents().contains(buildReq)) {
>>>>>>> 8d461d6e

        Log.log.beginTask(buildReq.createBuilder().description(), Log.CORE);

        try {
          try {
            Builder<In, Out> builder = buildReq.createBuilder();
            File dep = builder.persistentPath();
            cycleUnit = BuildUnit.create(dep, buildReq);
            this.requiredUnitsInIteration.put(buildReq, cycleUnit);
            BuildManager.setUpMetaDependency(builder, cycleUnit);

            Out result = builder.triggerBuild(cycleUnit, this);
            cycleUnit.setBuildResult(result);
            cycleUnit.setState(State.finished(true));

<<<<<<< HEAD
            this.result.setBuildResult(cycleUnit, result);
            return new BuildRequirement<>(cycleUnit, buildReq);
=======
            this.result.setBuildResult(buildReq, result);
            return cycleUnit;
>>>>>>> 8d461d6e

          } catch (BuildCycleException e) {
            Log.log.log("Stopped because of cycle", Log.CORE);
            throw this.tryCompileCycle(e);
          }
        } catch (BuildCycleException e2) {
          throw e2;
        } catch (Throwable e) {
          throw new RequiredBuilderFailed(new BuildRequirement<>(cycleUnit, buildReq), e);
        } finally {

          Log.log.endTask(cycleUnit.getState() == BuildUnit.State.SUCCESS);
        }
      } else {
        return this.parentManager.require(buildReq);
      }
    }
  }

  @Override
  protected Throwable tryCompileCycle(BuildCycleException e) {
    return this.parentManager.tryCompileCycle(e);
  }
}<|MERGE_RESOLUTION|>--- conflicted
+++ resolved
@@ -10,14 +10,9 @@
 
 import build.pluto.BuildUnit;
 import build.pluto.BuildUnit.State;
-<<<<<<< HEAD
-import build.pluto.builder.BuildCycle.Result;
 import build.pluto.dependency.BuildRequirement;
 import build.pluto.dependency.CyclicBuildRequirement;
 import build.pluto.output.Output;
-import build.pluto.util.AbsoluteComparedFile;
-=======
->>>>>>> 8d461d6e
 
 public class FixpointCycleBuildResultProvider extends BuildUnitProvider {
 
@@ -25,12 +20,8 @@
 
   private BuildCycle cycle;
 
-<<<<<<< HEAD
-  private Map<BuildUnit<?>, Output> requiredUnitsInIteration;
-=======
   // private Set<BuildRequest<?, ?, ?, ?>> requiredUnitsInIteration;
   private Map<BuildRequest<?, ?, ?, ?>, BuildUnit<?>> requiredUnitsInIteration = new HashMap<>();
->>>>>>> 8d461d6e
 
   private BuildCycleResult result;
 
@@ -39,11 +30,7 @@
     this.parentManager = parentManager;
     this.cycle = cycle;
     this.requiredUnitsInIteration = new HashMap<>();
-<<<<<<< HEAD
-    this.result = new Result();
-=======
     this.result = new BuildCycleResult();
->>>>>>> 8d461d6e
   }
 
   public BuildCycleResult getResult() {
@@ -54,18 +41,6 @@
     requiredUnitsInIteration.clear();
   }
 
-<<<<<<< HEAD
-  private <In extends Serializable, Out extends Output, B extends Builder<In, Out>, F extends BuilderFactory<In, Out, B>> BuildUnit<Out> getBuildUnitInCycle(BuildRequest<In, Out, B, F> buildReq) throws IOException {
-
-    File depPath = buildReq.createBuilder().persistentPath();
-    for (BuildRequirement<?> req : this.cycle.getCycleComponents()) {
-      if (AbsoluteComparedFile.equals(req.getUnit().getPersistentPath(), depPath)) {
-        return (BuildUnit<Out>) req.getUnit();
-      }
-    }
-    return null;
-  }
-=======
   /*
    * @SuppressWarnings("unchecked") private <In extends Serializable, Out
    * extends Serializable, B extends Builder<In, Out>, F extends
@@ -76,7 +51,6 @@
    * (AbsoluteComparedFile.equals(req.getUnit().getPersistentPath(), depPath)) {
    * return (BuildUnit<Out>) req.getUnit(); } } return null; }
    */
->>>>>>> 8d461d6e
 
   @Override
   public
@@ -86,31 +60,13 @@
      B extends Builder<In, Out>,
      F extends BuilderFactory<In, Out, B>>
 //@formatter:on
-<<<<<<< HEAD
   BuildRequirement<Out> require(BuildRequest<In, Out, B, F> buildReq) throws IOException {
-    
-    BuildUnit<Out> cycleUnit = getBuildUnitInCycle(buildReq);
-    if (cycleUnit != null && (this.requiredUnitsInIteration.containsKey(cycleUnit))) {
-      @SuppressWarnings("unchecked")
-      Out previousOutput = (Out) this.requiredUnitsInIteration.get(cycleUnit);
-      return new CyclicBuildRequirement<>(cycleUnit, buildReq, previousOutput);
-    } else {
-      if (cycleUnit != null) {
-
-        this.requiredUnitsInIteration.put(cycleUnit, cycleUnit.getBuildResult());
-        
-        if (cycleUnit.isConsistentShallow(null)) {
-          return new BuildRequirement<>(cycleUnit, buildReq);
-        }
-=======
-  BuildUnit<Out> require(BuildRequest<In, Out, B, F> buildReq) throws IOException {
 
     BuildUnit<Out> cycleUnit = (BuildUnit<Out>) requiredUnitsInIteration.get(buildReq);
     if (cycleUnit != null) {
-      return cycleUnit;
+      return new CyclicBuildRequirement<>(cycleUnit, buildReq, cycleUnit.getBuildResult());
     } else {
       if (cycle.getCycleComponents().contains(buildReq)) {
->>>>>>> 8d461d6e
 
         Log.log.beginTask(buildReq.createBuilder().description(), Log.CORE);
 
@@ -126,13 +82,8 @@
             cycleUnit.setBuildResult(result);
             cycleUnit.setState(State.finished(true));
 
-<<<<<<< HEAD
-            this.result.setBuildResult(cycleUnit, result);
-            return new BuildRequirement<>(cycleUnit, buildReq);
-=======
             this.result.setBuildResult(buildReq, result);
-            return cycleUnit;
->>>>>>> 8d461d6e
+            return new BuildRequirement<Out>(cycleUnit, buildReq);
 
           } catch (BuildCycleException e) {
             Log.log.log("Stopped because of cycle", Log.CORE);
