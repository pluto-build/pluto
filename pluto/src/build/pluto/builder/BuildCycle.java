--- conflicted
+++ resolved
@@ -1,21 +1,13 @@
 package build.pluto.builder;
 
-<<<<<<< HEAD
-import java.nio.file.Path;
-=======
-import java.io.Serializable;
->>>>>>> faa32fec
 import java.util.HashMap;
 import java.util.List;
 import java.util.Map;
 
 import build.pluto.BuildUnit;
 import build.pluto.dependency.BuildRequirement;
-<<<<<<< HEAD
 import build.pluto.output.Output;
-=======
 import build.pluto.util.AbsoluteComparedFile;
->>>>>>> faa32fec
 
 public class BuildCycle {
   
@@ -37,21 +29,12 @@
     private Map<AbsoluteComparedFile, UnitResultTuple<?>> cycleOutputs = new HashMap<>();
     
     
-<<<<<<< HEAD
     public <Out extends Output> void setBuildResult(BuildUnit<Out> unit, Out result) {
-      this.cycleOutputs.put(unit.getPersistentPath().toPath().toAbsolutePath(), new UnitResultTuple<Out>(unit, result));
+      this.cycleOutputs.put(AbsoluteComparedFile.absolute(unit.getPersistentPath()), new UnitResultTuple<Out>(unit, result));
     }
     
     public <Out extends Output>  UnitResultTuple<Out> getUnitResult(BuildUnit<Out> unit) {
-      UnitResultTuple<Out> tuple = (UnitResultTuple<Out>) this.cycleOutputs.get(unit.getPersistentPath().toPath().toAbsolutePath());
-=======
-    public <Out extends Serializable> void setBuildResult(BuildUnit<Out> unit, Out result) {
-      this.cycleOutputs.put(AbsoluteComparedFile.absolute(unit.getPersistentPath()), new UnitResultTuple<Out>(unit, result));
-    }
-    
-    public <Out extends Serializable>  UnitResultTuple<Out> getUnitResult(BuildUnit<Out> unit) {
       UnitResultTuple<Out> tuple = (UnitResultTuple<Out>) this.cycleOutputs.get(AbsoluteComparedFile.absolute(unit.getPersistentPath()));
->>>>>>> faa32fec
       return tuple;
     }
     
