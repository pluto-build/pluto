package build.pluto.builder;

<<<<<<< HEAD
import java.util.HashMap;
=======
>>>>>>> 8d461d6e
import java.util.List;
import java.util.Optional;
import java.util.Set;
import java.util.stream.Collectors;

<<<<<<< HEAD
import build.pluto.BuildUnit;
import build.pluto.dependency.BuildRequirement;
import build.pluto.output.Output;
import build.pluto.util.AbsoluteComparedFile;

public class BuildCycle {
  
  public static class Result {
    
    public static class  UnitResultTuple <Out extends Output>{
      private BuildUnit<Out> unit;
      private Out result;
      public UnitResultTuple(BuildUnit<Out> unit, Out result) {
        super();
        this.unit = unit;
        this.result = result;
      }
      public void setOutputToUnit() {
        unit.setBuildResult(result);
      }
    }
    
    private Map<AbsoluteComparedFile, UnitResultTuple<?>> cycleOutputs = new HashMap<>();
    
    
    public <Out extends Output> void setBuildResult(BuildUnit<Out> unit, Out result) {
      this.cycleOutputs.put(AbsoluteComparedFile.absolute(unit.getPersistentPath()), new UnitResultTuple<Out>(unit, result));
    }
    
    public <Out extends Output>  UnitResultTuple<Out> getUnitResult(BuildUnit<Out> unit) {
      UnitResultTuple<Out> tuple = (UnitResultTuple<Out>) this.cycleOutputs.get(AbsoluteComparedFile.absolute(unit.getPersistentPath()));
      return tuple;
    }
    
    
  }
  
  private List<BuildRequirement<?>> cycleComponents;
=======
import org.sugarj.common.Log;

public class BuildCycle {
>>>>>>> 8d461d6e

  private Set<BuildRequest<?, ?, ?, ?>> cycle;

  public BuildCycle(Set<BuildRequest<?, ?, ?, ?>> cycleComponents) {
    super();
    this.cycle = cycleComponents;
  }

  public Set<BuildRequest<?, ?, ?, ?>> getCycleComponents() {
    return cycle;
  }

  protected Optional<CycleSupport> findCycleSupport() {
    List<CycleSupport> matchingSupports = this.cycle.stream().map((BuildRequest<?, ?, ?, ?> req) -> req.createBuilder().getCycleSupport()).filter((CycleSupport c) -> c != null && c.canCompileCycle(this)).collect(Collectors.toList());

    if (matchingSupports.size() > 1) {
      Log.log.log("Found " + matchingSupports.size() + " matching cycle supports for cycle.", Log.CORE);
    }

    return matchingSupports.stream().findAny();
  }

}<|MERGE_RESOLUTION|>--- conflicted
+++ resolved
@@ -1,58 +1,13 @@
 package build.pluto.builder;
 
-<<<<<<< HEAD
-import java.util.HashMap;
-=======
->>>>>>> 8d461d6e
 import java.util.List;
 import java.util.Optional;
 import java.util.Set;
 import java.util.stream.Collectors;
 
-<<<<<<< HEAD
-import build.pluto.BuildUnit;
-import build.pluto.dependency.BuildRequirement;
-import build.pluto.output.Output;
-import build.pluto.util.AbsoluteComparedFile;
-
-public class BuildCycle {
-  
-  public static class Result {
-    
-    public static class  UnitResultTuple <Out extends Output>{
-      private BuildUnit<Out> unit;
-      private Out result;
-      public UnitResultTuple(BuildUnit<Out> unit, Out result) {
-        super();
-        this.unit = unit;
-        this.result = result;
-      }
-      public void setOutputToUnit() {
-        unit.setBuildResult(result);
-      }
-    }
-    
-    private Map<AbsoluteComparedFile, UnitResultTuple<?>> cycleOutputs = new HashMap<>();
-    
-    
-    public <Out extends Output> void setBuildResult(BuildUnit<Out> unit, Out result) {
-      this.cycleOutputs.put(AbsoluteComparedFile.absolute(unit.getPersistentPath()), new UnitResultTuple<Out>(unit, result));
-    }
-    
-    public <Out extends Output>  UnitResultTuple<Out> getUnitResult(BuildUnit<Out> unit) {
-      UnitResultTuple<Out> tuple = (UnitResultTuple<Out>) this.cycleOutputs.get(AbsoluteComparedFile.absolute(unit.getPersistentPath()));
-      return tuple;
-    }
-    
-    
-  }
-  
-  private List<BuildRequirement<?>> cycleComponents;
-=======
 import org.sugarj.common.Log;
 
 public class BuildCycle {
->>>>>>> 8d461d6e
 
   private Set<BuildRequest<?, ?, ?, ?>> cycle;
 
