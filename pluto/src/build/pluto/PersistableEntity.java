--- conflicted
+++ resolved
@@ -93,12 +93,7 @@
     if (p == null)
       return null;
     
-<<<<<<< HEAD
     if (!p.exists())
-=======
-    if (!p.exists()) {
-      removeFromCache(p);
->>>>>>> c6cb6003
       return null;
       
     ObjectInputStream in = null;
